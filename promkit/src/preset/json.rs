use std::{cell::RefCell, io};

use crate::{
    crossterm::style::{Attribute, Attributes, Color, ContentStyle},
    jsonstream::{self, JsonStream},
    jsonz::format::RowFormatter,
    style::StyleBuilder,
    switch::ActiveKeySwitcher,
    text, Prompt,
};

pub mod keymap;
pub mod render;

/// Represents a JSON preset for rendering JSON data and titles with customizable styles.
pub struct Json {
    keymap: ActiveKeySwitcher<keymap::Keymap>,
    title_state: text::State,
<<<<<<< HEAD
    json_state: json::State,
    /// Writer to which promptkit write its contents
    writer: Box<dyn io::Write>,
=======
    json_state: jsonstream::State,
>>>>>>> dded8f23
}

impl Json {
    pub fn new(stream: JsonStream) -> Self {
        Self {
            title_state: text::State {
                text: Default::default(),
                style: StyleBuilder::new()
                    .attrs(Attributes::from(Attribute::Bold))
                    .build(),
            },
            json_state: jsonstream::State {
                stream,
                formatter: RowFormatter {
                    curly_brackets_style: StyleBuilder::new()
                        .attrs(Attributes::from(Attribute::Bold))
                        .build(),
                    square_brackets_style: StyleBuilder::new()
                        .attrs(Attributes::from(Attribute::Bold))
                        .build(),
                    key_style: StyleBuilder::new().fgc(Color::DarkBlue).build(),
                    string_value_style: StyleBuilder::new().fgc(Color::DarkGreen).build(),
                    number_value_style: StyleBuilder::new().build(),
                    boolean_value_style: StyleBuilder::new().build(),
                    null_value_style: StyleBuilder::new().fgc(Color::DarkGrey).build(),
                    active_item_attribute: Attribute::Undercurled,
                    inactive_item_attribute: Attribute::Dim,
                    indent: 2,
                },
                lines: Default::default(),
            },
            keymap: ActiveKeySwitcher::new("default", self::keymap::default),
            writer: Box::new(io::stdout()),
        }
    }

    /// Sets the title text for the JSON preset.
    pub fn title<T: AsRef<str>>(mut self, text: T) -> Self {
        self.title_state.text = text.as_ref().to_string();
        self
    }

    /// Sets the style for the title text.
    pub fn title_style(mut self, style: ContentStyle) -> Self {
        self.title_state.style = style;
        self
    }

    /// Sets the number of lines to be used for rendering the JSON data.
    pub fn json_lines(mut self, lines: usize) -> Self {
        self.json_state.lines = Some(lines);
        self
    }

    /// Sets the indentation level for rendering the JSON data.
    pub fn indent(mut self, indent: usize) -> Self {
        self.json_state.formatter.indent = indent;
        self
    }

    /// Sets the attribute for active (currently selected) items.
    pub fn active_item_attribute(mut self, attr: Attribute) -> Self {
        self.json_state.formatter.active_item_attribute = attr;
        self
    }

    /// Sets the attribute for inactive (not currently selected) items.
    pub fn inactive_item_attribute(mut self, attr: Attribute) -> Self {
        self.json_state.formatter.inactive_item_attribute = attr;
        self
    }

    pub fn register_keymap<K: AsRef<str>>(mut self, key: K, handler: keymap::Keymap) -> Self {
        self.keymap = self.keymap.register(key, handler);
        self
    }

    /// Sets writer.
    pub fn writer<W: io::Write + 'static>(mut self, writer: W) -> Self {
        self.writer = Box::new(writer);
        self
    }

    /// Creates a prompt based on the current configuration of the `Json` instance.
    pub fn prompt(self) -> anyhow::Result<Prompt<render::Renderer>> {
        Ok(Prompt {
            renderer: render::Renderer {
                keymap: RefCell::new(self.keymap),
                title_state: self.title_state,
                json_state: self.json_state,
            },
            writer: self.writer,
        })
    }
}<|MERGE_RESOLUTION|>--- conflicted
+++ resolved
@@ -16,13 +16,9 @@
 pub struct Json {
     keymap: ActiveKeySwitcher<keymap::Keymap>,
     title_state: text::State,
-<<<<<<< HEAD
-    json_state: json::State,
+    json_state: jsonstream::State,
     /// Writer to which promptkit write its contents
     writer: Box<dyn io::Write>,
-=======
-    json_state: jsonstream::State,
->>>>>>> dded8f23
 }
 
 impl Json {
